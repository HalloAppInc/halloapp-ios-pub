--- conflicted
+++ resolved
@@ -25,9 +25,7 @@
 		24AA69DC24DDC6DA00ED65CE /* Assets.xcassets in Resources */ = {isa = PBXBuildFile; fileRef = EAF3A1C82334192000805FF9 /* Assets.xcassets */; };
 		24D743E024B3D199001111BF /* Share Extension.appex in Embed App Extensions */ = {isa = PBXBuildFile; fileRef = 24D743D624B3D199001111BF /* Share Extension.appex */; settings = {ATTRIBUTES = (RemoveHeadersOnCopy, ); }; };
 		24D743E824B3D504001111BF /* Core.framework in Frameworks */ = {isa = PBXBuildFile; fileRef = 768123DD2485DFA1008C5216 /* Core.framework */; };
-<<<<<<< HEAD
 		33816C0D2664E5B500E05E21 /* GroupsInCommonViewController.swift in Sources */ = {isa = PBXBuildFile; fileRef = 33816C0C2664E5B500E05E21 /* GroupsInCommonViewController.swift */; };
-=======
 		2918BD1FA51BFAD142F377E5 /* Pods_HalloAppClip.framework in Frameworks */ = {isa = PBXBuildFile; fileRef = 5F7432531D561D1032F4856D /* Pods_HalloAppClip.framework */; };
 		329E03FB268247BD00C2D250 /* AppDelegate.swift in Sources */ = {isa = PBXBuildFile; fileRef = 329E03FA268247BD00C2D250 /* AppDelegate.swift */; };
 		329E03FD268247BD00C2D250 /* SceneDelegate.swift in Sources */ = {isa = PBXBuildFile; fileRef = 329E03FC268247BD00C2D250 /* SceneDelegate.swift */; };
@@ -57,7 +55,6 @@
 		329E045726824E0A00C2D250 /* SharedStrings.swift in Sources */ = {isa = PBXBuildFile; fileRef = 76451C3E2547960A00B9E268 /* SharedStrings.swift */; };
 		329E045826824E0E00C2D250 /* PhoneInputViewController.swift in Sources */ = {isa = PBXBuildFile; fileRef = 76407DFB245CBAD40031F96A /* PhoneInputViewController.swift */; };
 		329E045D26826EC100C2D250 /* PhoneNumberMetadata.json in Resources */ = {isa = PBXBuildFile; fileRef = 765FE0FD2469C4E500806CED /* PhoneNumberMetadata.json */; };
->>>>>>> 1f4a6bd5
 		49D1CB440C7C90B50F4E2332 /* Pods_HalloApp.framework in Frameworks */ = {isa = PBXBuildFile; fileRef = C90C695FCA0C4D9E04A558D6 /* Pods_HalloApp.framework */; };
 		5B64B56224F3FA2E00BCBEA8 /* CameraController.swift in Sources */ = {isa = PBXBuildFile; fileRef = 5B64B56124F3FA2E00BCBEA8 /* CameraController.swift */; };
 		5BF5D12324F5295300F272D8 /* CameraViewController.swift in Sources */ = {isa = PBXBuildFile; fileRef = 5BF5D12224F5295300F272D8 /* CameraViewController.swift */; };
@@ -455,9 +452,7 @@
 		24AA69D224DCC1B500ED65CE /* XMPPChatMessage.swift */ = {isa = PBXFileReference; lastKnownFileType = sourcecode.swift; path = XMPPChatMessage.swift; sourceTree = "<group>"; };
 		24D743D624B3D199001111BF /* Share Extension.appex */ = {isa = PBXFileReference; explicitFileType = "wrapper.app-extension"; includeInIndex = 0; path = "Share Extension.appex"; sourceTree = BUILT_PRODUCTS_DIR; };
 		24D743DD24B3D199001111BF /* Info.plist */ = {isa = PBXFileReference; lastKnownFileType = text.plist.xml; path = Info.plist; sourceTree = "<group>"; };
-<<<<<<< HEAD
 		33816C0C2664E5B500E05E21 /* GroupsInCommonViewController.swift */ = {isa = PBXFileReference; lastKnownFileType = sourcecode.swift; path = GroupsInCommonViewController.swift; sourceTree = "<group>"; };
-=======
 		2762FD6E15286945AA56FCC7 /* Pods-HalloAppClip.debug.xcconfig */ = {isa = PBXFileReference; includeInIndex = 1; lastKnownFileType = text.xcconfig; name = "Pods-HalloAppClip.debug.xcconfig"; path = "Target Support Files/Pods-HalloAppClip/Pods-HalloAppClip.debug.xcconfig"; sourceTree = "<group>"; };
 		329E03F8268247BC00C2D250 /* HalloAppClip.app */ = {isa = PBXFileReference; explicitFileType = wrapper.application; includeInIndex = 0; path = HalloAppClip.app; sourceTree = BUILT_PRODUCTS_DIR; };
 		329E03FA268247BD00C2D250 /* AppDelegate.swift */ = {isa = PBXFileReference; lastKnownFileType = sourcecode.swift; path = AppDelegate.swift; sourceTree = "<group>"; };
@@ -479,7 +474,6 @@
 		329E044526824A8C00C2D250 /* AppClipProtoService.swift */ = {isa = PBXFileReference; lastKnownFileType = sourcecode.swift; path = AppClipProtoService.swift; sourceTree = "<group>"; };
 		329E044926824B1F00C2D250 /* AppClipHomeViewController.swift */ = {isa = PBXFileReference; lastKnownFileType = sourcecode.swift; path = AppClipHomeViewController.swift; sourceTree = "<group>"; };
 		329E044C26824B8900C2D250 /* VerificationViewController.swift */ = {isa = PBXFileReference; lastKnownFileType = sourcecode.swift; path = VerificationViewController.swift; sourceTree = "<group>"; };
->>>>>>> 1f4a6bd5
 		368056ED77A75DB993231195 /* Pods-Halloapp.release.xcconfig */ = {isa = PBXFileReference; includeInIndex = 1; lastKnownFileType = text.xcconfig; name = "Pods-Halloapp.release.xcconfig"; path = "Target Support Files/Pods-Halloapp/Pods-Halloapp.release.xcconfig"; sourceTree = "<group>"; };
 		3B784BE84F86CCDF62B0AAA2 /* Pods-Share Extension.debug.xcconfig */ = {isa = PBXFileReference; includeInIndex = 1; lastKnownFileType = text.xcconfig; name = "Pods-Share Extension.debug.xcconfig"; path = "Target Support Files/Pods-Share Extension/Pods-Share Extension.debug.xcconfig"; sourceTree = "<group>"; };
 		477D47B0022D866E02A122DB /* Pods-Share Extension.internal beta.xcconfig */ = {isa = PBXFileReference; includeInIndex = 1; lastKnownFileType = text.xcconfig; name = "Pods-Share Extension.internal beta.xcconfig"; path = "Target Support Files/Pods-Share Extension/Pods-Share Extension.internal beta.xcconfig"; sourceTree = "<group>"; };
