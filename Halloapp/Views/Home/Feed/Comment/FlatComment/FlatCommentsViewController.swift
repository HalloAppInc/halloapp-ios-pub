//
//  FlatCommentsViewController.swift
//  HalloApp
//
//  Created by Nandini Shetty on 11/30/21.
//  Copyright © 2021 HalloApp, Inc. All rights reserved.
//
import CocoaLumberjackSwift
import Combine
import Core
import CoreData
import UIKit

private extension Localizations {
<<<<<<< HEAD
=======
    static var newComment: String {
        NSLocalizedString("title.comments.picker", value: "New Comment", comment: "Title for the picker screen.")
    }
}

class FlatCommentsViewController: UIViewController, UICollectionViewDelegate, NSFetchedResultsControllerDelegate {
>>>>>>> 0e9a13a4

    static var titleComments: String {
        NSLocalizedString("title.comments", value: "Comments", comment: "Title for the Comments screen.")
    }
}

class FlatCommentsViewController: UIViewController, UICollectionViewDelegate, NSFetchedResultsControllerDelegate {
    typealias CommentDataSource = UICollectionViewDiffableDataSource<String, FeedPostComment>
    typealias CommentSnapshot = NSDiffableDataSourceSnapshot<String, FeedPostComment>
    static private let messageViewCellReuseIdentifier = "MessageViewCell"

    private var mediaPickerController: MediaPickerViewController?
    private var cancellableSet: Set<AnyCancellable> = []

    private var feedPostId: FeedPostID {
        didSet {
            // TODO Remove this if not needed for mentions
        }
    }

    private var feedPost: FeedPost?

    private lazy var dataSource: CommentDataSource = {
        let dataSource = CommentDataSource(
            collectionView: collectionView,
            cellProvider: { [weak self] (collectionView, indexPath, comment) -> UICollectionViewCell? in
                let cell = collectionView.dequeueReusableCell(
                    withReuseIdentifier: FlatCommentsViewController.messageViewCellReuseIdentifier,
                    for: indexPath)
                if let itemCell = cell as? MessageViewCell {
                    itemCell.configureWithComment(comment: comment)
                    itemCell.textLabel.delegate = self
                }
                return cell
            })
        // Setup comment header view
<<<<<<< HEAD
        dataSource.supplementaryViewProvider = { [weak self] ( view, kind, index) in
            if kind == MessageTimeHeaderView.elementKind {
                let headerView = view.dequeueReusableSupplementaryView(ofKind: kind, withReuseIdentifier: MessageTimeHeaderView.elementKind, for: index)
                if let messageTimeHeaderView = headerView as? MessageTimeHeaderView, let self = self, let feedPost = self.feedPost, let sections = self.fetchedResultsController?.sections{
                    let section = sections[index.section ]
                    messageTimeHeaderView.configure(headerText: section.name)
                    return messageTimeHeaderView
                } else {
                    // TODO(@dini) add post loading here
                    DDLogInfo("FlatCommentsViewController/configureHeader/header info not available")
                    return headerView
                }
=======
        dataSource.supplementaryViewProvider = {[weak self] ( view, kind, index) in
            let headerView = view.dequeueReusableSupplementaryView(ofKind: kind, withReuseIdentifier: MessageCommentHeaderView.elementKind, for: index)
            if let messageCommentHeaderView = headerView as? MessageCommentHeaderView, let self = self, let feedPost = self.feedPost {
                messageCommentHeaderView.configure(withPost: feedPost)
                messageCommentHeaderView.delegate = self
                messageCommentHeaderView.textLabel.delegate = self
                return messageCommentHeaderView
>>>>>>> 0e9a13a4
            } else {
                let headerView = view.dequeueReusableSupplementaryView(ofKind: kind, withReuseIdentifier: MessageCommentHeaderView.elementKind, for: index)
                if let messageCommentHeaderView = headerView as? MessageCommentHeaderView, let self = self, let feedPost = self.feedPost {
                    messageCommentHeaderView.configure(withPost: feedPost)
                    messageCommentHeaderView.delegate = self
                    return messageCommentHeaderView
                } else {
                    // TODO(@dini) add post loading here
                    DDLogInfo("FlatCommentsViewController/configureHeader/header info not available")
                    return headerView
                }
            }
        }
        return dataSource
    }()

    private var fetchedResultsController: NSFetchedResultsController<FeedPostComment>?

    private lazy var collectionView: UICollectionView = {
        let collectionView = UICollectionView(frame: self.view.bounds, collectionViewLayout: createLayout())
        collectionView.translatesAutoresizingMaskIntoConstraints = false
        collectionView.backgroundColor = UIColor.primaryBg
        collectionView.allowsSelection = false
        collectionView.contentInsetAdjustmentBehavior = .scrollableAxes
        collectionView.preservesSuperviewLayoutMargins = true
        collectionView.register(MessageViewCell.self, forCellWithReuseIdentifier: FlatCommentsViewController.messageViewCellReuseIdentifier)
        collectionView.register(MessageCommentHeaderView.self, forSupplementaryViewOfKind: MessageCommentHeaderView.elementKind, withReuseIdentifier: MessageCommentHeaderView.elementKind)
        collectionView.register(MessageTimeHeaderView.self, forSupplementaryViewOfKind: MessageTimeHeaderView.elementKind, withReuseIdentifier: MessageTimeHeaderView.elementKind)
        collectionView.delegate = self
        return collectionView
    }()

    private lazy var mentionableUsers: [MentionableUser] = {
        computeMentionableUsers()
    }()

    init(feedPostId: FeedPostID) {
        self.feedPostId = feedPostId
        self.feedPost = MainAppContext.shared.feedData.feedPost(with: feedPostId)
        super.init(nibName: nil, bundle: nil)
        self.hidesBottomBarWhenPushed = true
    }
    
    required init?(coder: NSCoder) {
        fatalError("init(coder:) has not been implemented")
    }
    
    override func viewDidLoad() {
        super.viewDidLoad()
        navigationItem.title = Localizations.titleComments
        view.backgroundColor = UIColor.primaryBg
        view.addSubview(collectionView)
        collectionView.constrainMargins([.top, .leading, .bottom, .trailing], to: view)
        if let feedPost = feedPost {
            configureUI(with: feedPost)
        }
        messageInputView.delegate = self
    }

    override func viewWillAppear(_ animated: Bool) {
        super.viewWillAppear(animated)
        self.messageInputView.willAppear(in: self)
    }

    private func configureUI(with feedPost: FeedPost) {
        // Setup the diffable data source so it can be used for first fetch of data
        collectionView.dataSource = dataSource
        initFetchedResultsController()
        // Initiate download of media that were not yet downloaded. TODO Ask if this is needed
        if let comments = fetchedResultsController?.fetchedObjects {
            MainAppContext.shared.feedData.downloadMedia(in: comments)
        }
    }
    
    private func initFetchedResultsController() {
        let fetchRequest: NSFetchRequest<FeedPostComment> = FeedPostComment.fetchRequest()
        fetchRequest.predicate = NSPredicate(format: "post.id = %@", feedPostId)
        fetchRequest.sortDescriptors = [ NSSortDescriptor(keyPath: \FeedPostComment.timestamp, ascending: true) ]
        fetchedResultsController = NSFetchedResultsController<FeedPostComment>(
            fetchRequest: fetchRequest,
            managedObjectContext: MainAppContext.shared.feedData.viewContext,
            sectionNameKeyPath: "headerTime",
            cacheName: nil
        )
        fetchedResultsController?.delegate = self
        // The diffable data source should handle the first fetch
        do {
            DDLogError("FlatCommentsViewController/configureUI/fetching comments for post \(feedPostId)")
            try fetchedResultsController?.performFetch()
        } catch {
            DDLogError("FlatCommentsViewController/configureUI/failed to fetch comments for post \(feedPostId)")
        }
    }
    
    func controller(_ controller: NSFetchedResultsController<NSFetchRequestResult>, didChangeContentWith snapshot: NSDiffableDataSourceSnapshotReference) {
        var snapshot = CommentSnapshot()
        if let sections = fetchedResultsController?.sections {
            snapshot.appendSections(sections.map { $0.name } )
            for section in sections {
                if let comments = section.objects as? [FeedPostComment] {

                    print("Nandini section name : \(section.name) ||| comments count : \(comments.count) ")
                    snapshot.appendItems(comments, toSection: section.name)
                }

            }
        }
        dataSource.apply(snapshot, animatingDifferences: true)
    }

    private func createLayout() -> UICollectionViewCompositionalLayout {
        let itemSize = NSCollectionLayoutSize(widthDimension: .fractionalWidth(1.0), heightDimension: .estimated(44))
        let item = NSCollectionLayoutItem(layoutSize: itemSize)

        let groupSize = NSCollectionLayoutSize(widthDimension: .fractionalWidth(1.0), heightDimension: .estimated(44))
        let group = NSCollectionLayoutGroup.vertical(layoutSize: groupSize, subitems: [item])

<<<<<<< HEAD
        let sectionHeaderSize = NSCollectionLayoutSize(widthDimension: .fractionalWidth(1.0), heightDimension: .estimated(44))
        let sectionHeader = NSCollectionLayoutBoundarySupplementaryItem(layoutSize: sectionHeaderSize, elementKind: MessageTimeHeaderView.elementKind, alignment: .top)
        sectionHeader.pinToVisibleBounds = true

        let section = NSCollectionLayoutSection(group: group)
        section.boundarySupplementaryItems = [sectionHeader]

        // Setup the comment view header with post information as the global header of the collection view.
        let layoutHeaderSize = NSCollectionLayoutSize(widthDimension: .fractionalWidth(1.0), heightDimension: .estimated(55))
        let layoutHeader = NSCollectionLayoutBoundarySupplementaryItem(layoutSize: layoutHeaderSize, elementKind: MessageCommentHeaderView.elementKind, alignment: .top)
=======
        let section = NSCollectionLayoutSection(group: group)
        section.contentInsets = NSDirectionalEdgeInsets(top: 5, leading: 0, bottom: 0, trailing: 0)

        // Setup the comment view header with post information as the global header of the collection view.
        let headerSize = NSCollectionLayoutSize(widthDimension: .fractionalWidth(1.0), heightDimension: .estimated(44))
        let layoutHeader = NSCollectionLayoutBoundarySupplementaryItem(layoutSize: headerSize, elementKind: MessageCommentHeaderView.elementKind, alignment: .top)
>>>>>>> 0e9a13a4
        let layoutConfig = UICollectionViewCompositionalLayoutConfiguration()
        layoutConfig.boundarySupplementaryItems = [layoutHeader]

        let layout = UICollectionViewCompositionalLayout(section: section)
        layout.configuration = layoutConfig
        return layout
    }

    func computeMentionableUsers() -> [MentionableUser] {
        return Mentions.mentionableUsers(forPostID: feedPostId)
    }

    // MARK: UI Actions

    @objc private func showUserFeedForPostAuthor() {
        if let feedPost = MainAppContext.shared.feedData.feedPost(with: feedPostId) {
            showUserFeed(for: feedPost.userId)
        }
    }
    
    @objc private func showGroupFeed(groupId: GroupID) {
        guard let feedPost = self.feedPost, let groupId = feedPost.groupId else { return }
        guard MainAppContext.shared.chatData.chatGroup(groupId: groupId) != nil else { return }
        let vc = GroupFeedViewController(groupId: groupId)
        navigationController?.pushViewController(vc, animated: true)
    }

    private func showUserFeed(for userID: UserID) {
        let userViewController = UserFeedViewController(userId: userID)
        self.navigationController?.pushViewController(userViewController, animated: true)
    }

    // MARK: Input view

    private let messageInputView: CommentInputView = CommentInputView(frame: .zero)

    override var canBecomeFirstResponder: Bool {
        get {
            return true
        }
    }

    override var inputAccessoryView: CommentInputView? {
        self.messageInputView.setInputViewWidth(self.view.bounds.size.width)
        return self.messageInputView
    }
}

extension FlatCommentsViewController: MessageCommentHeaderViewDelegate {

    func messageCommentHeaderView(_ view: MessageCommentHeaderView, didTapGroupWithID groupId: GroupID) {
        showGroupFeed(groupId: groupId)
    }

    func messageCommentHeaderView(_ view: MessageCommentHeaderView, didTapProfilePictureUserId userId: UserID) {
        showUserFeed(for: userId)
    }

    func messageCommentHeaderView(_ view: MediaCarouselView, didTapMediaAtIndex index: Int) {
        guard let media = MainAppContext.shared.feedData.media(postID: feedPostId) else { return }

        var canSavePost = false

        if let post = MainAppContext.shared.feedData.feedPost(with: feedPostId) {
            canSavePost = post.canSaveMedia
        }

        let controller = MediaExplorerController(media: media, index: index, canSaveMedia: canSavePost)
        controller.delegate = view
        present(controller, animated: true)
    }
}

extension FlatCommentsViewController: MessageViewDelegate {
    func messageView(_ view: MediaCarouselView, forComment feedPostCommentID: FeedPostCommentID, didTapMediaAtIndex index: Int) {
        var canSavePost = false
        if let post = MainAppContext.shared.feedData.feedPost(with: feedPostId) {
            canSavePost = post.canSaveMedia
        }
        guard let media = MainAppContext.shared.feedData.media(commentID: feedPostCommentID) else { return }
        let controller = MediaExplorerController(media: media, index: index, canSaveMedia: canSavePost)
        controller.delegate = view
        present(controller, animated: true)
    }
}

<<<<<<< HEAD
extension FeedPostComment {
    @objc var headerTime: String { get {
        return timestamp.chatTimestamp(Date())
    }}
=======
extension FlatCommentsViewController: TextLabelDelegate {
    func textLabel(_ label: TextLabel, didRequestHandle link: AttributedTextLink) {
        switch link.linkType {
        case .link, .phoneNumber:
            if let url = link.result?.url {
                guard MainAppContext.shared.chatData.proceedIfNotGroupInviteLink(url) else { break }
                DispatchQueue.main.asyncAfter(deadline: .now() + 0.25) {
                    UIApplication.shared.open(url, options: [:])
                }
            }
        case .userMention:
            if let userID = link.userID {
                showUserFeed(for: userID)
            }
        default:
            break
        }
    }

    func textLabelDidRequestToExpand(_ label: TextLabel) {
    }
}

extension FlatCommentsViewController: CommentInputViewDelegate {
    func commentInputView(_ inputView: CommentInputView, didChangeBottomInsetWith animationDuration: TimeInterval, animationCurve: UIView.AnimationCurve) {
    }

    func commentInputView(_ inputView: CommentInputView, wantsToSend text: MentionText, andMedia media: PendingMedia?, linkPreviewData: LinkPreviewData?, linkPreviewMedia: PendingMedia?) {
        postComment(text: text, media: media, linkPreviewData: linkPreviewData, linkPreviewMedia: linkPreviewMedia)
    }

    func commentInputView(_ inputView: CommentInputView, possibleMentionsForInput input: String) -> [MentionableUser] {
        return mentionableUsers.filter { Mentions.isPotentialMatch(fullName: $0.fullName, input: input) }
    }

    func commentInputViewPickMedia(_ inputView: CommentInputView) {
        presentMediaPicker()
    }

    func commentInputViewResetInputMedia(_ inputView: CommentInputView) {
        messageInputView.removeMediaPanel()
    }

    func commentInputViewDidTapSelectedMedia(_ inputView: CommentInputView, mediaToEdit: PendingMedia) {
        let editController = MediaEditViewController(mediaToEdit: [mediaToEdit], selected: nil) { [weak self] controller, media, selected, cancel in
            controller.dismiss(animated: true)
            self?.messageInputView.showMediaPanel(with: media[selected])
        }.withNavigationController()
        present(editController, animated: true)
    }

    func commentInputViewResetReplyContext(_ inputView: CommentInputView) {
    }

    func commentInputViewMicrophoneAccessDenied(_ inputView: CommentInputView) {
        let alert = UIAlertController(title: Localizations.micAccessDeniedTitle, message: Localizations.micAccessDeniedMessage, preferredStyle: .alert)
        alert.addAction(UIAlertAction(title: Localizations.buttonCancel, style: .cancel))
        alert.addAction(UIAlertAction(title: Localizations.settingsAppName, style: .default, handler: { _ in
            guard let settingsUrl = URL(string: UIApplication.openSettingsURLString) else { return }
            UIApplication.shared.open(settingsUrl)
        }))
        present(alert, animated: true)
    }

    func commentInputView(_ inputView: CommentInputView, didInterruptRecorder recorder: AudioRecorder) {
        guard let url = recorder.saveVoiceComment(for: feedPostId) else { return }
        DispatchQueue.main.async {
            self.messageInputView.show(voiceNote: url)
        }
    }

    func presentMediaPicker() {
        guard  mediaPickerController == nil else {
            return
        }
        mediaPickerController = MediaPickerViewController(filter: .all, multiselect: false, camera: true) {[weak self] controller, media, cancel in
            guard let self = self else { return }
            guard let media = media.first, !cancel else {
                DDLogInfo("CommentsView/media comment cancelled")
                self.dismissMediaPicker(animated: true)
                return
            }
            if media.ready.value {
                self.messageInputView.showMediaPanel(with: media)
            } else {
                self.cancellableSet.insert(
                    media.ready.sink { [weak self] ready in
                        guard let self = self else { return }
                        guard ready else { return }
                        self.messageInputView.showMediaPanel(with: media)
                    }
                )
            }

            self.dismissMediaPicker(animated: true)
            self.messageInputView.showKeyboard(from: self)
        }
        mediaPickerController?.title = Localizations.newComment

        present(UINavigationController(rootViewController: mediaPickerController!), animated: true)
    }

    func dismissMediaPicker(animated: Bool) {
        if mediaPickerController != nil && presentedViewController != nil {
            dismiss(animated: true)
        }
        mediaPickerController = nil
    }

    func postComment(text: MentionText, media: PendingMedia?, linkPreviewData: LinkPreviewData?, linkPreviewMedia : PendingMedia?) {
        var sendMedia: [PendingMedia] = []
        if let media = media {
            sendMedia.append(media)
        }
        MainAppContext.shared.feedData.post(comment: text, media: sendMedia, linkPreviewData: linkPreviewData, linkPreviewMedia : linkPreviewMedia, to: feedPostId, replyingTo: nil)
        messageInputView.clear()
    }
>>>>>>> 0e9a13a4
}<|MERGE_RESOLUTION|>--- conflicted
+++ resolved
@@ -12,18 +12,8 @@
 import UIKit
 
 private extension Localizations {
-<<<<<<< HEAD
-=======
     static var newComment: String {
         NSLocalizedString("title.comments.picker", value: "New Comment", comment: "Title for the picker screen.")
-    }
-}
-
-class FlatCommentsViewController: UIViewController, UICollectionViewDelegate, NSFetchedResultsControllerDelegate {
->>>>>>> 0e9a13a4
-
-    static var titleComments: String {
-        NSLocalizedString("title.comments", value: "Comments", comment: "Title for the Comments screen.")
     }
 }
 
@@ -57,7 +47,6 @@
                 return cell
             })
         // Setup comment header view
-<<<<<<< HEAD
         dataSource.supplementaryViewProvider = { [weak self] ( view, kind, index) in
             if kind == MessageTimeHeaderView.elementKind {
                 let headerView = view.dequeueReusableSupplementaryView(ofKind: kind, withReuseIdentifier: MessageTimeHeaderView.elementKind, for: index)
@@ -70,15 +59,6 @@
                     DDLogInfo("FlatCommentsViewController/configureHeader/header info not available")
                     return headerView
                 }
-=======
-        dataSource.supplementaryViewProvider = {[weak self] ( view, kind, index) in
-            let headerView = view.dequeueReusableSupplementaryView(ofKind: kind, withReuseIdentifier: MessageCommentHeaderView.elementKind, for: index)
-            if let messageCommentHeaderView = headerView as? MessageCommentHeaderView, let self = self, let feedPost = self.feedPost {
-                messageCommentHeaderView.configure(withPost: feedPost)
-                messageCommentHeaderView.delegate = self
-                messageCommentHeaderView.textLabel.delegate = self
-                return messageCommentHeaderView
->>>>>>> 0e9a13a4
             } else {
                 let headerView = view.dequeueReusableSupplementaryView(ofKind: kind, withReuseIdentifier: MessageCommentHeaderView.elementKind, for: index)
                 if let messageCommentHeaderView = headerView as? MessageCommentHeaderView, let self = self, let feedPost = self.feedPost {
@@ -196,7 +176,7 @@
         let groupSize = NSCollectionLayoutSize(widthDimension: .fractionalWidth(1.0), heightDimension: .estimated(44))
         let group = NSCollectionLayoutGroup.vertical(layoutSize: groupSize, subitems: [item])
 
-<<<<<<< HEAD
+
         let sectionHeaderSize = NSCollectionLayoutSize(widthDimension: .fractionalWidth(1.0), heightDimension: .estimated(44))
         let sectionHeader = NSCollectionLayoutBoundarySupplementaryItem(layoutSize: sectionHeaderSize, elementKind: MessageTimeHeaderView.elementKind, alignment: .top)
         sectionHeader.pinToVisibleBounds = true
@@ -207,14 +187,6 @@
         // Setup the comment view header with post information as the global header of the collection view.
         let layoutHeaderSize = NSCollectionLayoutSize(widthDimension: .fractionalWidth(1.0), heightDimension: .estimated(55))
         let layoutHeader = NSCollectionLayoutBoundarySupplementaryItem(layoutSize: layoutHeaderSize, elementKind: MessageCommentHeaderView.elementKind, alignment: .top)
-=======
-        let section = NSCollectionLayoutSection(group: group)
-        section.contentInsets = NSDirectionalEdgeInsets(top: 5, leading: 0, bottom: 0, trailing: 0)
-
-        // Setup the comment view header with post information as the global header of the collection view.
-        let headerSize = NSCollectionLayoutSize(widthDimension: .fractionalWidth(1.0), heightDimension: .estimated(44))
-        let layoutHeader = NSCollectionLayoutBoundarySupplementaryItem(layoutSize: headerSize, elementKind: MessageCommentHeaderView.elementKind, alignment: .top)
->>>>>>> 0e9a13a4
         let layoutConfig = UICollectionViewCompositionalLayoutConfiguration()
         layoutConfig.boundarySupplementaryItems = [layoutHeader]
 
@@ -301,12 +273,12 @@
     }
 }
 
-<<<<<<< HEAD
 extension FeedPostComment {
-    @objc var headerTime: String { get {
-        return timestamp.chatTimestamp(Date())
-    }}
-=======
+  @objc var headerTime: String { get {
+    return timestamp.chatTimestamp(Date())
+  }
+}
+
 extension FlatCommentsViewController: TextLabelDelegate {
     func textLabel(_ label: TextLabel, didRequestHandle link: AttributedTextLink) {
         switch link.linkType {
@@ -424,5 +396,4 @@
         MainAppContext.shared.feedData.post(comment: text, media: sendMedia, linkPreviewData: linkPreviewData, linkPreviewMedia : linkPreviewMedia, to: feedPostId, replyingTo: nil)
         messageInputView.clear()
     }
->>>>>>> 0e9a13a4
 }