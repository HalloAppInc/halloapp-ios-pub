--- conflicted
+++ resolved
@@ -221,46 +221,40 @@
 
     
     @objc private func openEditAvatarOptions() {
-<<<<<<< HEAD
+
         
-=======
-        guard MainAppContext.shared.chatData.chatGroupMember(groupId: groupId, memberUserId: MainAppContext.shared.userData.userId) != nil else { return }
-        
-        let actionSheet = UIAlertController(title: Localizations.chatGroupPhotoTitle, message: nil, preferredStyle: .actionSheet)
-        actionSheet.view.tintColor = UIColor.systemBlue
->>>>>>> 0b175b8a
-
-
-            let actionSheet = UIAlertController(title: Localizations.chatGroupPhotoTitle, message: nil, preferredStyle: .actionSheet)
-            actionSheet.view.tintColor = UIColor.systemBlue
-            
-            actionSheet.addAction(UIAlertAction(title: Localizations.chatGroupTakeOrChoosePhoto, style: .default) { [weak self] _ in
-                guard let self = self else { return }
-                self.presentPhotoLibraryPicker()
-            })
-            
-            
-            actionSheet.addAction(UIAlertAction(title: Localizations.deletePhoto, style: .destructive) { _ in
-                
-                MainAppContext.shared.chatData.changeGroupAvatar(groupID: self.groupId, data: nil) { result in
-                    switch result {
-                    case .success:
-                        DispatchQueue.main.async() { [weak self] in
-                            guard let self = self else { return }
-
-                            // configure again as avatar listens to cached object that's evicted if app goes into background
-                            if let tableHeaderView = self.tableView.tableHeaderView as? GroupInfoHeaderView {
-                                tableHeaderView.configure(chatGroup: self.chatGroup)
-                            }
-                        }
-                    case .failure(let error):
-                        DDLogError("GroupInfoViewController/createAction/error \(error)")
-                    }
-                }
-
-            })
-            actionSheet.addAction(UIAlertAction(title: Localizations.buttonCancel, style: .cancel))
-            present(actionSheet, animated: true)
+
+          guard MainAppContext.shared.chatData.chatGroupMember(groupId: groupId, memberUserId: MainAppContext.shared.userData.userId) != nil else { return }
+          let actionSheet = UIAlertController(title: Localizations.chatGroupPhotoTitle, message: nil, preferredStyle: .actionSheet)
+          actionSheet.view.tintColor = UIColor.systemBlue
+
+          actionSheet.addAction(UIAlertAction(title: Localizations.chatGroupTakeOrChoosePhoto, style: .default) { [weak self] _ in
+              guard let self = self else { return }
+              self.presentPhotoLibraryPicker()
+          })
+
+
+          actionSheet.addAction(UIAlertAction(title: Localizations.deletePhoto, style: .destructive) { _ in
+
+              MainAppContext.shared.chatData.changeGroupAvatar(groupID: self.groupId, data: nil) { result in
+                  switch result {
+                  case .success:
+                      DispatchQueue.main.async() { [weak self] in
+                          guard let self = self else { return }
+
+                          // configure again as avatar listens to cached object that's evicted if app goes into background
+                          if let tableHeaderView = self.tableView.tableHeaderView as? GroupInfoHeaderView {
+                              tableHeaderView.configure(chatGroup: self.chatGroup)
+                          }
+                      }
+                  case .failure(let error):
+                      DDLogError("GroupInfoViewController/createAction/error \(error)")
+                  }
+              }
+
+          })
+          actionSheet.addAction(UIAlertAction(title: Localizations.buttonCancel, style: .cancel))
+          present(actionSheet, animated: true)
 
     }
 
