//
//  Jab.swift
//  Halloapp
//
//  Created by Tony Jiang on 10/7/19.
//  Copyright © 2019 Halloapp, Inc. All rights reserved.
//

import Foundation
import XMPPFramework
import SwiftUI
import CoreData
import Combine

enum XMPPControllerError: Error {
    case wrongUserJID
}

class XMPPController: NSObject, ObservableObject {
    
    var didConnect = PassthroughSubject<String, Never>() // used by UserData to know if user is in or not
    
    var didChangeMessage = PassthroughSubject<XMPPMessage, Never>()
    
    var didGetNewFeedItem = PassthroughSubject<XMPPMessage, Never>()
    var didGetNewContactsItem = PassthroughSubject<XMPPMessage, Never>()

    var didGetFeedItems = PassthroughSubject<XMPPIQ, Never>()
    var didGetContactsItems = PassthroughSubject<XMPPIQ, Never>()
    
    var didGetOwnAffiliations = PassthroughSubject<XMPPIQ, Never>() // all of the user's own affiliations
    var didGetAllAffiliations = PassthroughSubject<XMPPIQ, Never>() // all the affiliations that others have the user on
    
    var didGetNormBatch = PassthroughSubject<XMPPIQ, Never>()
    var didGetAffBatch = PassthroughSubject<XMPPIQ, Never>()
    
    var didSubscribeToContact = PassthroughSubject<String, Never>()
    var didNotSubscribeToContact = PassthroughSubject<String, Never>()
    
    var didGetSubscriptions = PassthroughSubject<XMPPIQ, Never>()
    
    var xmppStream: XMPPStream
    var xmppPubSub: XMPPPubSub
    var xmppReconnect: XMPPReconnect

    var userJID: XMPPJID?
    var hostPort: UInt16 = 5222

    var userData: UserData
    var metaData: MetaData
        
    init(userData: UserData, metaData: MetaData) throws {
        
        self.userData = userData
        self.metaData = metaData
        
        let user = "\(self.userData.phone)@s.halloapp.net/iphone"
        
        self.userJID = XMPPJID(string: user)

        // Stream Configuration
        self.xmppStream = XMPPStream()
        self.xmppStream.hostName = self.userData.hostName
        self.xmppStream.hostPort = hostPort
        self.xmppStream.myJID = self.userJID
        
        /* probably should be "required" once all servers including test servers are secured */
        self.xmppStream.startTLSPolicy = XMPPStreamStartTLSPolicy.preferred
        
//        self.xmppStream.keepAliveInterval = 0.5;
        
        try self.xmppStream.connect(withTimeout: XMPPStreamTimeoutNone)

        let pubsubId = XMPPJID(string: "pubsub.s.halloapp.net")
        self.xmppPubSub = XMPPPubSub(serviceJID: pubsubId)
        
        self.xmppReconnect = XMPPReconnect()
        
        super.init()

        self.xmppStream.addDelegate(self, delegateQueue: DispatchQueue.main)
        
        self.xmppPubSub.addDelegate(self, delegateQueue: DispatchQueue.main)
        self.xmppPubSub.activate(self.xmppStream)
        
        self.xmppReconnect.addDelegate(self, delegateQueue: DispatchQueue.main)
        self.xmppReconnect.activate(self.xmppStream)
        self.xmppReconnect.autoReconnect = true

    }

    
    func createNodes() {

        var node = ""
        if let userJID = self.userJID {
            node = userJID.user!
        }

        let options: [String:String] = [
            "pubsub#access_model": "whitelist",
            "pubsub#send_last_published_item": "never",
            "pubsub#max_items": "10", // must not go over max or else error
            "pubsub#notify_retract": "0",
            "pubsub#notify_delete": "0",
<<<<<<< HEAD
            "pubsub#notification_type": "normal" // Updating the notification type to be normal, so that feed updates could be stored by the server when offline.
=======
            "pubsub#notification_type": "normal"
>>>>>>> a0428192
        ]
        
        if (!self.userData.haveContactsSub) {
            print("creating contacts node")
            self.xmppPubSub.createNode("contacts-\(node)", withOptions: options)
            Utils().sendAff(xmppStream: self.xmppStream, node: "contacts-\(self.userData.phone)", from: "\(self.userData.phone)", user: self.userData.phone, role: "owner")
            self.xmppPubSub.subscribe(toNode: "contacts-\(self.userData.phone)")
        }
        
        if (!self.userData.haveFeedSub) {
            print("creating feed node")
            self.xmppPubSub.createNode("feed-\(node)", withOptions: options)
            Utils().sendAff(xmppStream: self.xmppStream, node: "feed-\(self.userData.phone)", from: "\(self.userData.phone)", user: self.userData.phone, role: "owner")
            self.xmppPubSub.subscribe(toNode: "feed-\(self.userData.phone)")
            self.xmppPubSub.retrieveItems(fromNode: "feed-\(self.userData.phone)") // if the user logs off, then logs back in
        }
        

        /*
            uncommenting for now to make sure all nodes are configured with the new option
            pubsub#notification_type (from build 5)
         */
        self.xmppPubSub.configureNode("feed-\(node)", withOptions: options)
        self.xmppPubSub.configureNode("contacts-\(node)", withOptions: options)
        
        
        /* see node metadata */
//        let query = XMLElement(name: "query")
//        query.addAttribute(withName: "xmlns", stringValue: "http://jabber.org/protocol/disco#info")
//        query.addAttribute(withName: "node", stringValue: "feed-16503363079")
//
//        let iq = XMLElement(name: "iq")
//        iq.addAttribute(withName: "type", stringValue: "get")
//        iq.addAttribute(withName: "from", stringValue: "\(userData.phone)@s.halloapp.net/iphone")
//        iq.addAttribute(withName: "to", stringValue: "pubsub.s.halloapp.net")
//        iq.addAttribute(withName: "id", stringValue: "3")
//        iq.addChild(query)

//        self.xmppStream.send(iq)
        
        /* see configuration */
//        let configure = XMLElement(name: "configure")
//        configure.addAttribute(withName: "node", stringValue: "contacts-\(userData.phone)")
//
//        let pubsub = XMLElement(name: "pubsub")
//        pubsub.addAttribute(withName: "xmlns", stringValue: "http://jabber.org/protocol/pubsub#owner")
//        pubsub.addChild(configure)
//
//        let iq = XMLElement(name: "iq")
//        iq.addAttribute(withName: "type", stringValue: "get")
//        iq.addAttribute(withName: "from", stringValue: "\(userData.phone)@s.halloapp.net/iphone")
//        iq.addAttribute(withName: "to", stringValue: "pubsub.s.halloapp.net")
//        iq.addAttribute(withName: "id", stringValue: "3")
//        iq.addChild(pubsub)
//
//        self.xmppStream.send(iq)

        
    }

}


extension XMPPController: XMPPStreamDelegate {
    
    func xmppStream(_ sender: XMPPStream, didReceive message: XMPPMessage) {
        if (message.fromStr! != "pubsub.s.halloapp.net") {
            print("Stream: didReceive \(message)")
        }
        
    }
    
    func xmppStream(_ sender: XMPPStream, didReceive iq: XMPPIQ) -> Bool {

        if (iq.fromStr! == "pubsub.s.halloapp.net") {

            let pubsub = iq.element(forName: "pubsub")
            
            let affiliations = pubsub?.element(forName: "affiliations")
            if affiliations != nil {
//                print("Stream: didReceive \(iq)")
                
                let node = affiliations?.attributeStringValue(forName: "node")
                
                if node != nil && node == "contacts-\(self.userData.phone)" {
                    self.didGetOwnAffiliations.send(iq)
                } else {
                    self.didGetAllAffiliations.send(iq)
                }
                return false
            }
            
            let subscriptions = pubsub?.element(forName: "subscriptions")
            if subscriptions != nil {
                return false
            }
            
            let items = pubsub?.element(forName: "items")
            if items != nil {
                return false
            }
            
            print("Stream: didReceive \(iq)")
            self.didGetAffBatch.send(iq) // for batch affiliations

        } else {
        
            let contactList = iq.element(forName: "contact_list")
            
            if contactList != nil {
                
                self.didGetNormBatch.send(iq)
                
            } else {
            
                print("Stream: didReceive \(iq)")
            }
        }
        
//        let idx = self.metaData.whiteListIds.firstIndex(where: {$0 == iq.elementID})
//
//        if (idx != nil) {
//
//
//            let miniElapsed = Date().timeIntervalSince1970 - self.metaData.timeStartWhitelist
//            print("\(self.metaData.whiteListIds[idx!]) perf: \(Int(miniElapsed))")
//
//            self.metaData.whiteListIds.remove(at: idx!)
//
//            if self.metaData.whiteListIds.count == 0 {
//                let timeElapsed = Date().timeIntervalSince1970 - self.metaData.timeStartWhitelist
//                print("total perf: \(Int(timeElapsed)/60)")
//            }
//        }
        
        return false
    }
    
    func xmppStreamWillConnect(_ sender: XMPPStream) {
        print("Stream: WillConnect")
    }
    
    func xmppStream(_ sender: XMPPStream, socketDidConnect socket: GCDAsyncSocket) {
        print("Stream: SocketDidConnect")
    }
    
    func xmppStreamDidStartNegotiation(_ sender: XMPPStream) {
        print("Stream: Start Negotiation")
    }
    
    /* ssl */
    func xmppStream(_ sender: XMPPStream, willSecureWithSettings settings: NSMutableDictionary) {
        print("Stream: willSecureWithSettings")
        settings.setObject(true, forKey:GCDAsyncSocketManuallyEvaluateTrust as NSCopying)
    }

    func xmppStream(_ sender: XMPPStream, didReceive trust: SecTrust, completionHandler: ((Bool) -> Void)) {
        print("Stream: didReceive trust")

//        let certificate = SecTrustGetCertificateAtIndex(trust, 0)
//        var cn: CFString?
//        SecCertificateCopyCommonName(certificate!, &cn)
//        print(cn)
        
        let result = SecTrustEvaluateWithError(trust, nil)
        
        if result {
            completionHandler(true)
        } else {
            //todo: handle gracefully and reflect in global state
            completionHandler(false)
        }
    }
    
    func xmppStreamDidSecure(_ sender: XMPPStream) {
        print("Stream: xmppStreamDidSecure")
    }
    
    func xmppStreamDidConnect(_ stream: XMPPStream) {
        print("Stream: Connected")
//        self.userData.setIsOffline(value: false)
        
        try! stream.authenticate(withPassword: self.userData.password)
    }

    func xmppStreamDidDisconnect(_ stream: XMPPStream) {
        print("Stream: disconnect")
    }
    
    func xmppStreamConnectDidTimeout(_ stream: XMPPStream) {
        print("Stream: timeout")
    }
    
    func xmppStreamDidRegister(_ sender: XMPPStream) {
        print("Stream Did Register")
    }
    
    func xmppStreamDidAuthenticate(_ sender: XMPPStream) {
        print("Stream: Authenticated")
        self.didConnect.send("didConnect")
        
        self.createNodes()
<<<<<<< HEAD
        // This function sends an initial presence stanza to the server indicating that the user is online.
        // This is necessary so that the server will then respond with all the offline messages for the client.
        // stanza: <presence />
        self.xmppStream.send(XMPPPresence())
=======
        self.xmppStream.send(XMPPPresence())
        
>>>>>>> a0428192
    }
    
    func xmppStream(_ sender: XMPPStream, didNotAuthenticate error: DDXMLElement) {
        print("Stream: Fail to Authenticate")
        self.userData.logout()
        
    }
    
    func xmppStream(_ sender: XMPPStream, didReceiveError error: DDXMLElement) {
        print("Stream: error \(error)")
    }

    func xmppStream(_ sender: XMPPStream, didNotRegister error: DDXMLElement) {
        print("Stream: didNotRegister: \(error)")
    }
    
}

extension XMPPReconnect: XMPPReconnectDelegate {
    public func xmppReconnect(_ sender: XMPPReconnect, didDetectAccidentalDisconnect connectionFlags: SCNetworkConnectionFlags) {
        print("xmppReconnect: didDetectAccidentalDisconnect")
    }
    public func xmppReconnect(_ sender: XMPPReconnect, shouldAttemptAutoReconnect connectionFlags: SCNetworkConnectionFlags) -> Bool {
        print("xmppReconnect: shouldAttemptAutoReconnect")
        return true
    }
}

extension XMPPController: XMPPPubSubDelegate {

    func xmppPubSub(_ sender: XMPPPubSub, didRetrieveSubscriptions iq: XMPPIQ) {
//        print("PubSub: didRetrieveSubscriptions - \(iq)")
        self.didGetSubscriptions.send(iq)
        
    }

//    func xmppPubSub(_ sender: XMPPPubSub, didNotRetrieveSubscriptions iq: XMPPIQ) {
//        print("PubSub: didNotRetrieveSubscriptions - \(iq)")
//    }
    
    func xmppPubSub(_ sender: XMPPPubSub, didSubscribeToNode node: String, withResult iq: XMPPIQ) {
        print("PubSub: didSubscribeToNode - \(node)")
        
        if (node == "contacts-\(self.userData.phone)") {
            self.userData.setHaveContactsSub(value: true)
        } else if (node == "feed-\(self.userData.phone)") {
            self.userData.setHaveFeedSub(value: true)
        } else {
            let nodeParts = node.components(separatedBy: "-")

            if (nodeParts[0] == "contacts") {
                self.didSubscribeToContact.send(nodeParts[1])
            }
            
            let idx = self.metaData.checkIds.firstIndex(where: {$0 == node})
            
            if (idx != nil) {
                
                let miniElapsed = Date().timeIntervalSince1970 - self.metaData.timeStartCheck
                print("\(self.metaData.checkIds[idx!]) perf: \(Int(miniElapsed))")
                
                self.metaData.checkIds.remove(at: idx!)
                
                if self.metaData.checkIds.count == 0 {
                    let timeElapsed = Date().timeIntervalSince1970 - self.metaData.timeStartCheck
                    print("total perf: \(Int(timeElapsed)/60)")
                }
            }
            
            
        }
        
    }
    
    func xmppPubSub(_ sender: XMPPPubSub, didNotSubscribeToNode node: String, withError iq: XMPPIQ) {
        print("PubSub: didNotSubscribeToNode - \(node)")
        
        let nodeParts = node.components(separatedBy: "-")

        if (nodeParts[0] == "contacts") {
            self.didNotSubscribeToContact.send(nodeParts[1])
        }
        
        let idx = self.metaData.checkIds.firstIndex(where: {$0 == node})
        
        if (idx != nil) {
            
            let miniElapsed = Date().timeIntervalSince1970 - self.metaData.timeStartCheck
            print("\(self.metaData.checkIds[idx!]) perf: \(Int(miniElapsed))")
            
            self.metaData.checkIds.remove(at: idx!)
            
            if self.metaData.checkIds.count == 0 {
                let timeElapsed = Date().timeIntervalSince1970 - self.metaData.timeStartCheck
                print("total perf: \(Int(timeElapsed)/60)")
            }
        }
        
    }
    
//    func xmppPubSub(_ sender: XMPPPubSub, didCreateNode node: String, withResult iq: XMPPIQ) {
//        print("PubSub: didCreateNode - \(iq)")
//    }
    
//    func xmppPubSub(_ sender: XMPPPubSub, didNotCreateNode node: String, withError iq: XMPPIQ) {
//        print("PubSub: didNotCreateNode - \(iq)")
//    }
        
    func xmppPubSub(_ sender: XMPPPubSub, didRetrieveItems iq: XMPPIQ, fromNode node: String) {
//        print("PubSub: didRetrieveItems - \(iq)")
        
        let pubsub = iq.element(forName: "pubsub")
        let items = pubsub?.element(forName: "items")
        let node = items?.attributeStringValue(forName: "node")
        
        let nodeParts = node!.components(separatedBy: "-")
        
        if (nodeParts[0] == "feed") {
            self.didGetFeedItems.send(iq)
        } else if (nodeParts[0] == "contacts") {
            self.didGetContactsItems.send(iq)
        }
        
    }
    
//    func xmppPubSub(_ sender: XMPPPubSub, didNotRetrieveItems iq: XMPPIQ, fromNode node: String) {
//        print("PubSub: didNotRetrieveItems - \(iq)")
//    }

    func xmppPubSub(_ sender: XMPPPubSub, didReceive message: XMPPMessage) {
        print("PubSub: didReceiveMessage - \(message)")
        

        let event = message.element(forName: "event")
        let items = event?.element(forName: "items")
        let node = items?.attributeStringValue(forName: "node")
        
        let nodeParts = node!.components(separatedBy: "-")
        
        if (nodeParts[0] == "feed") {
            self.didGetNewFeedItem.send(message)
        } else if (nodeParts[0] == "contacts") {
            self.didGetNewContactsItem.send(message)
        }
        
    }
            
}<|MERGE_RESOLUTION|>--- conflicted
+++ resolved
@@ -103,11 +103,7 @@
             "pubsub#max_items": "10", // must not go over max or else error
             "pubsub#notify_retract": "0",
             "pubsub#notify_delete": "0",
-<<<<<<< HEAD
             "pubsub#notification_type": "normal" // Updating the notification type to be normal, so that feed updates could be stored by the server when offline.
-=======
-            "pubsub#notification_type": "normal"
->>>>>>> a0428192
         ]
         
         if (!self.userData.haveContactsSub) {
@@ -310,15 +306,11 @@
         self.didConnect.send("didConnect")
         
         self.createNodes()
-<<<<<<< HEAD
+
         // This function sends an initial presence stanza to the server indicating that the user is online.
         // This is necessary so that the server will then respond with all the offline messages for the client.
         // stanza: <presence />
         self.xmppStream.send(XMPPPresence())
-=======
-        self.xmppStream.send(XMPPPresence())
-        
->>>>>>> a0428192
     }
     
     func xmppStream(_ sender: XMPPStream, didNotAuthenticate error: DDXMLElement) {
