//
//  Jab.swift
//  Halloapp
//
//  Created by Tony Jiang on 10/7/19.
//  Copyright © 2019 Halloapp, Inc. All rights reserved.
//

import Foundation
import XMPPFramework
import SwiftUI
import CoreData
import Combine

enum XMPPControllerError: Error {
    case wrongUserJID
}

class XMPPController: NSObject, ObservableObject {
    
    var didConnect = PassthroughSubject<String, Never>() // used by UserData to know if user is in or not
    
    var didChangeMessage = PassthroughSubject<XMPPMessage, Never>()
    
    var didGetNewFeedItem = PassthroughSubject<XMPPMessage, Never>()
    var didGetNewContactsItem = PassthroughSubject<XMPPMessage, Never>()

    var didGetFeedItems = PassthroughSubject<XMPPIQ, Never>()
    var didGetContactsItems = PassthroughSubject<XMPPIQ, Never>()
    
    var didGetOwnAffiliations = PassthroughSubject<XMPPIQ, Never>() // all of the user's own affiliations
    var didGetAllAffiliations = PassthroughSubject<XMPPIQ, Never>() // all the affiliations that others have the user on
    
    var didGetNormBatch = PassthroughSubject<XMPPIQ, Never>()
    var didGetAffBatch = PassthroughSubject<XMPPIQ, Never>()
    
    var didSubscribeToContact = PassthroughSubject<String, Never>()
    var didNotSubscribeToContact = PassthroughSubject<String, Never>()
    
    var didGetSubscriptions = PassthroughSubject<XMPPIQ, Never>()
    
    var xmppStream: XMPPStream
    var xmppPubSub: XMPPPubSub
    var xmppReconnect: XMPPReconnect

    var userJID: XMPPJID?
    var hostPort: UInt16 = 5222

    var userData: UserData
    var metaData: MetaData
        
    init(userData: UserData, metaData: MetaData) throws {
        
        self.userData = userData
        self.metaData = metaData
        
        let user = "\(self.userData.phone)@s.halloapp.net/iphone"
        
        self.userJID = XMPPJID(string: user)

        // Stream Configuration
        self.xmppStream = XMPPStream()
        self.xmppStream.hostName = self.userData.hostName
        self.xmppStream.hostPort = hostPort
        self.xmppStream.myJID = self.userJID
        
        /* probably should be "required" once all servers including test servers are secured */
        self.xmppStream.startTLSPolicy = XMPPStreamStartTLSPolicy.preferred
        
//        self.xmppStream.keepAliveInterval = 0.5;
        
        try self.xmppStream.connect(withTimeout: XMPPStreamTimeoutNone)

        let pubsubId = XMPPJID(string: "pubsub.s.halloapp.net")
        self.xmppPubSub = XMPPPubSub(serviceJID: pubsubId)
        
        self.xmppReconnect = XMPPReconnect()
        
        super.init()

        self.xmppStream.addDelegate(self, delegateQueue: DispatchQueue.main)
        
        self.xmppPubSub.addDelegate(self, delegateQueue: DispatchQueue.main)
        self.xmppPubSub.activate(self.xmppStream)
        
        self.xmppReconnect.addDelegate(self, delegateQueue: DispatchQueue.main)
        self.xmppReconnect.activate(self.xmppStream)
        self.xmppReconnect.autoReconnect = true

    }

    
    func createNodes() {

        var node = ""
        if let userJID = self.userJID {
            node = userJID.user!
        }

        let node_options: [String:String] = [
            "pubsub#access_model": "whitelist",
            "pubsub#send_last_published_item": "never",
            "pubsub#max_items": "10", // must not go over max or else error
            "pubsub#notify_retract": "0",
            "pubsub#notify_delete": "0",
<<<<<<< HEAD
=======
            "pubsub#notification_type": "normal" // Updating the notification type to be normal, so that feed updates could be stored by the server when offline.
>>>>>>> b7b48789
        ]
        
        if (!self.userData.haveContactsSub) {
            print("creating contacts node")
            self.xmppPubSub.createNode("contacts-\(node)", withOptions: node_options)
            Utils().sendAff(xmppStream: self.xmppStream, node: "contacts-\(self.userData.phone)", from: "\(self.userData.phone)", user: self.userData.phone, role: "owner")
            self.xmppPubSub.subscribe(toNode: "contacts-\(self.userData.phone)")
        }
        
        var feed_options = node_options
        feed_options.merge(["pubsub#publish_model": "subscribers"]) { (current, new) -> String in
            return new
        }
        
        if (!self.userData.haveFeedSub) {
            print("creating feed node: feed-\(node)")
            self.xmppPubSub.createNode("feed-\(node)", withOptions: feed_options)
            Utils().sendAff(xmppStream: self.xmppStream, node: "feed-\(self.userData.phone)", from: "\(self.userData.phone)", user: self.userData.phone, role: "owner")
            self.xmppPubSub.subscribe(toNode: "feed-\(self.userData.phone)")
            self.xmppPubSub.retrieveItems(fromNode: "feed-\(self.userData.phone)") // if the user logs off, then logs back in
        }
        

        /*
            uncommenting for now to make sure all nodes are configured with the new option
            pubsub#notification_type (from build 5)
         */
        self.xmppPubSub.configureNode("feed-\(node)", withOptions: options)
        self.xmppPubSub.configureNode("contacts-\(node)", withOptions: options)
        
        
        /* see node metadata */
//        let query = XMLElement(name: "query")
//        query.addAttribute(withName: "xmlns", stringValue: "http://jabber.org/protocol/disco#info")
//        query.addAttribute(withName: "node", stringValue: "feed-16503363079")
//
//        let iq = XMLElement(name: "iq")
//        iq.addAttribute(withName: "type", stringValue: "get")
//        iq.addAttribute(withName: "from", stringValue: "\(userData.phone)@s.halloapp.net/iphone")
//        iq.addAttribute(withName: "to", stringValue: "pubsub.s.halloapp.net")
//        iq.addAttribute(withName: "id", stringValue: "3")
//        iq.addChild(query)

//        self.xmppStream.send(iq)
        
        /* see configuration */
//        let configure = XMLElement(name: "configure")
//        configure.addAttribute(withName: "node", stringValue: "contacts-\(userData.phone)")
//
//        let pubsub = XMLElement(name: "pubsub")
//        pubsub.addAttribute(withName: "xmlns", stringValue: "http://jabber.org/protocol/pubsub#owner")
//        pubsub.addChild(configure)
//
//        let iq = XMLElement(name: "iq")
//        iq.addAttribute(withName: "type", stringValue: "get")
//        iq.addAttribute(withName: "from", stringValue: "\(userData.phone)@s.halloapp.net/iphone")
//        iq.addAttribute(withName: "to", stringValue: "pubsub.s.halloapp.net")
//        iq.addAttribute(withName: "id", stringValue: "3")
//        iq.addChild(pubsub)
//
//        self.xmppStream.send(iq)

        
    }

}


extension XMPPController: XMPPStreamDelegate {
    
    func xmppStream(_ sender: XMPPStream, didReceive message: XMPPMessage) {
        if (message.fromStr! != "pubsub.s.halloapp.net") {
            print("Stream: didReceive \(message)")
        }
        
    }
    
    func xmppStream(_ sender: XMPPStream, didReceive iq: XMPPIQ) -> Bool {

        if (iq.fromStr! == "pubsub.s.halloapp.net") {

            let pubsub = iq.element(forName: "pubsub")
            
            let affiliations = pubsub?.element(forName: "affiliations")
            if affiliations != nil {
//                print("Stream: didReceive \(iq)")
                
                let node = affiliations?.attributeStringValue(forName: "node")
                
                if node != nil && node == "contacts-\(self.userData.phone)" {
                    self.didGetOwnAffiliations.send(iq)
                } else {
                    self.didGetAllAffiliations.send(iq)
                }
                return false
            }
            
            let subscriptions = pubsub?.element(forName: "subscriptions")
            if subscriptions != nil {
                return false
            }
            
            let items = pubsub?.element(forName: "items")
            if items != nil {
                return false
            }
            
            print("Stream: didReceive \(iq)")
            self.didGetAffBatch.send(iq) // for batch affiliations

        } else {
        
            let contactList = iq.element(forName: "contact_list")
            
            if contactList != nil {
                
                self.didGetNormBatch.send(iq)
                
            } else {
            
                print("Stream: didReceive \(iq)")
            }
        }
        
//        let idx = self.metaData.whiteListIds.firstIndex(where: {$0 == iq.elementID})
//
//        if (idx != nil) {
//
//
//            let miniElapsed = Date().timeIntervalSince1970 - self.metaData.timeStartWhitelist
//            print("\(self.metaData.whiteListIds[idx!]) perf: \(Int(miniElapsed))")
//
//            self.metaData.whiteListIds.remove(at: idx!)
//
//            if self.metaData.whiteListIds.count == 0 {
//                let timeElapsed = Date().timeIntervalSince1970 - self.metaData.timeStartWhitelist
//                print("total perf: \(Int(timeElapsed)/60)")
//            }
//        }
        
        return false
    }
    
    func xmppStreamWillConnect(_ sender: XMPPStream) {
        print("Stream: WillConnect")
    }
    
    func xmppStream(_ sender: XMPPStream, socketDidConnect socket: GCDAsyncSocket) {
        print("Stream: SocketDidConnect")
    }
    
    func xmppStreamDidStartNegotiation(_ sender: XMPPStream) {
        print("Stream: Start Negotiation")
    }
    
    /* ssl */
    func xmppStream(_ sender: XMPPStream, willSecureWithSettings settings: NSMutableDictionary) {
        print("Stream: willSecureWithSettings")
        settings.setObject(true, forKey:GCDAsyncSocketManuallyEvaluateTrust as NSCopying)
    }

    func xmppStream(_ sender: XMPPStream, didReceive trust: SecTrust, completionHandler: ((Bool) -> Void)) {
        print("Stream: didReceive trust")

//        let certificate = SecTrustGetCertificateAtIndex(trust, 0)
//        var cn: CFString?
//        SecCertificateCopyCommonName(certificate!, &cn)
//        print(cn)
        
        let result = SecTrustEvaluateWithError(trust, nil)
        
        if result {
            completionHandler(true)
        } else {
            //todo: handle gracefully and reflect in global state
            completionHandler(false)
        }
    }
    
    func xmppStreamDidSecure(_ sender: XMPPStream) {
        print("Stream: xmppStreamDidSecure")
    }
    
    func xmppStreamDidConnect(_ stream: XMPPStream) {
        print("Stream: Connected")
//        self.userData.setIsOffline(value: false)
        
        try! stream.authenticate(withPassword: self.userData.password)
    }

    func xmppStreamDidDisconnect(_ stream: XMPPStream) {
        print("Stream: disconnect")
    }
    
    func xmppStreamConnectDidTimeout(_ stream: XMPPStream) {
        print("Stream: timeout")
    }
    
    func xmppStreamDidRegister(_ sender: XMPPStream) {
        print("Stream Did Register")
    }
    
    func xmppStreamDidAuthenticate(_ sender: XMPPStream) {
        print("Stream: Authenticated")
        self.didConnect.send("didConnect")
        
        self.createNodes()

        // This function sends an initial presence stanza to the server indicating that the user is online.
        // This is necessary so that the server will then respond with all the offline messages for the client.
        // stanza: <presence />
        self.xmppStream.send(XMPPPresence())
    }
    
    func xmppStream(_ sender: XMPPStream, didNotAuthenticate error: DDXMLElement) {
        print("Stream: Fail to Authenticate")
        self.userData.logout()
        
    }
    
    func xmppStream(_ sender: XMPPStream, didReceiveError error: DDXMLElement) {
        print("Stream: error \(error)")
    }

    func xmppStream(_ sender: XMPPStream, didNotRegister error: DDXMLElement) {
        print("Stream: didNotRegister: \(error)")
    }
    
}

extension XMPPReconnect: XMPPReconnectDelegate {
    public func xmppReconnect(_ sender: XMPPReconnect, didDetectAccidentalDisconnect connectionFlags: SCNetworkConnectionFlags) {
        print("xmppReconnect: didDetectAccidentalDisconnect")
    }
    public func xmppReconnect(_ sender: XMPPReconnect, shouldAttemptAutoReconnect connectionFlags: SCNetworkConnectionFlags) -> Bool {
        print("xmppReconnect: shouldAttemptAutoReconnect")
        return true
    }
}

extension XMPPController: XMPPPubSubDelegate {

    func xmppPubSub(_ sender: XMPPPubSub, didRetrieveSubscriptions iq: XMPPIQ) {
//        print("PubSub: didRetrieveSubscriptions - \(iq)")
        self.didGetSubscriptions.send(iq)
        
    }

//    func xmppPubSub(_ sender: XMPPPubSub, didNotRetrieveSubscriptions iq: XMPPIQ) {
//        print("PubSub: didNotRetrieveSubscriptions - \(iq)")
//    }
    
    func xmppPubSub(_ sender: XMPPPubSub, didSubscribeToNode node: String, withResult iq: XMPPIQ) {
        print("PubSub: didSubscribeToNode - \(node)")
        
        if (node == "contacts-\(self.userData.phone)") {
            self.userData.setHaveContactsSub(value: true)
        } else if (node == "feed-\(self.userData.phone)") {
            self.userData.setHaveFeedSub(value: true)
        } else {
            let nodeParts = node.components(separatedBy: "-")

            if (nodeParts[0] == "contacts") {
                self.didSubscribeToContact.send(nodeParts[1])
            }
            
            let idx = self.metaData.checkIds.firstIndex(where: {$0 == node})
            
            if (idx != nil) {
                
                let miniElapsed = Date().timeIntervalSince1970 - self.metaData.timeStartCheck
                print("\(self.metaData.checkIds[idx!]) perf: \(Int(miniElapsed))")
                
                self.metaData.checkIds.remove(at: idx!)
                
                if self.metaData.checkIds.count == 0 {
                    let timeElapsed = Date().timeIntervalSince1970 - self.metaData.timeStartCheck
                    print("total perf: \(Int(timeElapsed)/60)")
                }
            }
            
            
        }
        
    }
    
    func xmppPubSub(_ sender: XMPPPubSub, didNotSubscribeToNode node: String, withError iq: XMPPIQ) {
        print("PubSub: didNotSubscribeToNode - \(node)")
        
        let nodeParts = node.components(separatedBy: "-")

        if (nodeParts[0] == "contacts") {
            self.didNotSubscribeToContact.send(nodeParts[1])
        }
        
        let idx = self.metaData.checkIds.firstIndex(where: {$0 == node})
        
        if (idx != nil) {
            
            let miniElapsed = Date().timeIntervalSince1970 - self.metaData.timeStartCheck
            print("\(self.metaData.checkIds[idx!]) perf: \(Int(miniElapsed))")
            
            self.metaData.checkIds.remove(at: idx!)
            
            if self.metaData.checkIds.count == 0 {
                let timeElapsed = Date().timeIntervalSince1970 - self.metaData.timeStartCheck
                print("total perf: \(Int(timeElapsed)/60)")
            }
        }
        
    }
    
//    func xmppPubSub(_ sender: XMPPPubSub, didCreateNode node: String, withResult iq: XMPPIQ) {
//        print("PubSub: didCreateNode - \(iq)")
//    }
    
//    func xmppPubSub(_ sender: XMPPPubSub, didNotCreateNode node: String, withError iq: XMPPIQ) {
//        print("PubSub: didNotCreateNode - \(iq)")
//    }
        
    func xmppPubSub(_ sender: XMPPPubSub, didRetrieveItems iq: XMPPIQ, fromNode node: String) {
//        print("PubSub: didRetrieveItems - \(iq)")
        
        let pubsub = iq.element(forName: "pubsub")
        let items = pubsub?.element(forName: "items")
        let node = items?.attributeStringValue(forName: "node")
        
        let nodeParts = node!.components(separatedBy: "-")
        
        if (nodeParts[0] == "feed") {
            self.didGetFeedItems.send(iq)
        } else if (nodeParts[0] == "contacts") {
            self.didGetContactsItems.send(iq)
        }
        
    }
    
//    func xmppPubSub(_ sender: XMPPPubSub, didNotRetrieveItems iq: XMPPIQ, fromNode node: String) {
//        print("PubSub: didNotRetrieveItems - \(iq)")
//    }

    func xmppPubSub(_ sender: XMPPPubSub, didReceive message: XMPPMessage) {
        print("PubSub: didReceiveMessage - \(message)")
        

        let event = message.element(forName: "event")
        let items = event?.element(forName: "items")
        let node = items?.attributeStringValue(forName: "node")
        
        let nodeParts = node!.components(separatedBy: "-")
        
        if (nodeParts[0] == "feed") {
            self.didGetNewFeedItem.send(message)
        } else if (nodeParts[0] == "contacts") {
            self.didGetNewContactsItem.send(message)
        }
        
    }
            
}<|MERGE_RESOLUTION|>--- conflicted
+++ resolved
@@ -103,10 +103,8 @@
             "pubsub#max_items": "10", // must not go over max or else error
             "pubsub#notify_retract": "0",
             "pubsub#notify_delete": "0",
-<<<<<<< HEAD
-=======
             "pubsub#notification_type": "normal" // Updating the notification type to be normal, so that feed updates could be stored by the server when offline.
->>>>>>> b7b48789
+
         ]
         
         if (!self.userData.haveContactsSub) {
