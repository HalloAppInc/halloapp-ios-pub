//
//  FeedModel.swift
//  Halloapp
//
//  Created by Tony Jiang on 10/1/19.
//  Copyright © 2019 Halloapp, Inc. All rights reserved.
//

import Foundation
import SwiftUI
import Combine

import XMPPFramework

class FeedData: ObservableObject {
    
    @Published var feedDataItems : [FeedDataItem] = []
    @Published var feedCommentItems : [FeedCommentItem] = []
    
    var xmpp: XMPP
    var xmppController: XMPPController
    
    private var cancellableSet: Set<AnyCancellable> = []
    
    init(xmpp: XMPP) {
        
        self.xmpp = xmpp
        self.xmppController = self.xmpp.xmppController

        self.getAllData()
        
        self.getAllComments()

//        self.feedDataItems = [
//            FeedDataItem(username: "Robert",
//                          imageUrl: "https://cdn.pixabay.com/photo/2015/12/01/20/28/road-1072823_960_720.jpg",
//                          userImageUrl: "https://cdn.pixabay.com/photo/2016/11/18/19/07/happy-1836445_1280.jpg",
//                          text: ""),
//            FeedDataItem(username: "Jessica",
//                          imageUrl: "https://cdn.pixabay.com/photo/2019/09/24/01/05/flower-4499972_640.jpg",
//                          userImageUrl: "https://cdn.pixabay.com/photo/2018/01/25/14/12/nature-3106213_1280.jpg",
//                          text: ""),
//            FeedDataItem(username: "Timothy",
//                          imageUrl: "https://cdn.pixabay.com/photo/2019/09/21/06/59/dog-4493182_640.jpg",
//                          userImageUrl: "https://cdn.pixabay.com/photo/2012/05/29/00/43/car-49278_1280.jpg",
//                          text: ""),
//            FeedDataItem(username: "Ashley",
//                          imageUrl: "https://cdn.pixabay.com/photo/2019/09/25/15/12/chapel-4503926_640.jpg",
//                          userImageUrl: "https://cdn.pixabay.com/photo/2016/11/23/17/25/beach-1853939_1280.jpg",
//                          text: "")
//        ]

//        self.feedDataItems.forEach({
//            let c = $0.objectWillChange.sink(receiveValue: {
//                self.firstItemId = self.feedDataItems[0].id.uuidString
//                self.objectWillChange.send()
//
//            })
//
//            self.cancellableSet.insert(c)
//        })
        
        
        /* getting feed items */
        cancellableSet.insert(
            
            xmppController.didGetNewFeedItem.sink(receiveValue: { value in
//
//                let textItem = Utils().parseFeedItem(value)
//
//                self.pushItem(item: textItem)

                let event = value.element(forName: "event")
                let (feedDataItems, feedCommentItems)  = Utils().parseFeedItems(event)
                 
                 for item in feedDataItems {
                     self.pushItem(item: item)
                 }
                
                for item in feedCommentItems {
                    self.insertComment(item: item)
                }

            })
       
        )
        
      
        /* getting the entire list of items back */
        cancellableSet.insert(
           
            xmppController.didGetFeedItems.sink(receiveValue: { value in
                
//                var textItem = Utils().parseFeedItems(value)
//
//                textItem.sort {
//                    $0.timestamp > $1.timestamp
//                }
//
//                for item in textItem {
//                    self.pushItem(item: item)
//                }

                let pubsub = value.element(forName: "pubsub")
                var (feedDataItems, feedCommentItems) = Utils().parseFeedItems(pubsub)

                feedDataItems.sort {
                    $0.timestamp > $1.timestamp
                }

                for item in feedDataItems {
                    self.pushItem(item: item)
                }
                
<<<<<<< HEAD
                for item in feedCommentItems {
                    self.insertComment(item: item)
                }

=======
>>>>>>> b7b48789
           })

        )
        
    }
    
    
    func pushAllItems(items: [FeedDataItem]) {
        self.feedDataItems = items
        
        self.feedDataItems.sort {
            
            let a = $0
            let b = $1
            
            var at = Int(a.timestamp)
            var bt = Int(b.timestamp)
            
            let current = Int(Date().timeIntervalSince1970)
        
            if current - at < 0 {
                at = at/1000
            }
            
            if current - bt < 0 {
                bt = bt/1000
            }
            
            return at > bt
        }
    }

    
    func pushItem(item: FeedDataItem) {
        
        let idx = self.feedDataItems.firstIndex(where: {$0.itemId == item.itemId})
        
        if (idx == nil) {
            
            let c = item.didChange.sink(receiveValue: {
                self.objectWillChange.send()
                self.updateImageData(itemId: item.itemId, image: item.image)
            })
            self.cancellableSet.insert(c)
            
            if item.imageUrl != "" && item.image.size.width == 0 {
                item.loadImage()
            }

            // note: 15 items is the max before there's a slight UI (in milliseconds) slowdown in rendering the view
            self.feedDataItems.insert(item, at: 0)
            
            self.feedDataItems.sort {
                
                let a = $0
                let b = $1
                
                var at = Int(a.timestamp)
                var bt = Int(b.timestamp)
                
                let current = Int(Date().timeIntervalSince1970)
            
                if current - at < 0 {
                    at = at/1000
                }
                
                if current - bt < 0 {
                    bt = bt/1000
                }
                
                return at > bt
            }
                        
            if (!self.isDataPresent(itemId: item.itemId)) {
                self.createData(item: item)
            }
            
            
        } else {
//            print("do no insert: \(item.text)")
        }
        
        
    }
    
    // Inserts the comments into the list and into CoreData.
    func insertComment(item: FeedCommentItem) {
       if let idx = self.feedCommentItems.firstIndex(where: {$0.commentItemId == item.commentItemId}) {
            print ("Failed to insert comment: \(item.commentItemId), \(self.feedCommentItems[idx].commentItemId)")
        } else {
            self.feedCommentItems.insert(item, at: 0)
            if (!self.isCommentPresent(commentId: item.commentItemId)) {
                self.createComment(item: item)
            } else {
                print ("Comment is already present in coredata with same id: \(item.commentItemId)")
            }
        }
    }
    
    // Publishes the post to the user's feed pubsub node.
    func postText(_ user: String, _ text: String, _ imageUrl: String) {
        print("postText: " + text)
        
        let text = XMLElement(name: "text", stringValue: text)
        let username = XMLElement(name: "username", stringValue: self.xmpp.userData.phone)
        let imageUrl = XMLElement(name: "imageUrl", stringValue: imageUrl)
        let userImageUrl = XMLElement(name: "userImageUrl", stringValue: "")
        let timestamp = XMLElement(name: "timestamp", stringValue: String(Date().timeIntervalSince1970))
        
        let childroot = XMLElement(name: "feedpost")
        let mainroot = XMLElement(name: "entry")
        
        childroot.addChild(username)
        childroot.addChild(userImageUrl)
        childroot.addChild(imageUrl)
        childroot.addChild(timestamp)
        childroot.addChild(text)
        
        mainroot.addChild(childroot)
        print ("Final pubsub payload: \(mainroot)")
        self.xmppController.xmppPubSub.publish(toNode: "feed-\(user)", entry: mainroot)
                
    }
    
    // Publishes the comment 'text' on post 'feedItemId' to the user 'postUser' feed pubsub node.
    func postComment(_ feedItemId: String, _ postUser: String, _ text: String) {
        print("postComment: " + text)
        
        let text = XMLElement(name: "text", stringValue: text)
        let feedItem = XMLElement(name: "feedItemId", stringValue: feedItemId)
        let username = XMLElement(name: "username", stringValue: self.xmpp.userData.phone)
        let userImageUrl = XMLElement(name: "userImageUrl", stringValue: "")
        let timestamp = XMLElement(name: "timestamp", stringValue: String(Date().timeIntervalSince1970))

        let mainroot = XMLElement(name: "entry")
        let childroot = XMLElement(name: "comment")
        
        childroot.addChild(username)
        childroot.addChild(userImageUrl)
        childroot.addChild(feedItem)
        childroot.addChild(timestamp)
        childroot.addChild(text)
    
        mainroot.addChild(childroot)
        print ("Final pubsub payload: \(mainroot)")
        self.xmppController.xmppPubSub.publish(toNode: "feed-\(postUser)", entry: mainroot)
    }
    
    
    func sendMessage(text: String) {
        print("sendMessage: " + text)
        let user = XMPPJID(string: "4155553695@s.halloapp.net")
        let msg = XMPPMessage(type: "chat", to: user)
        msg.addBody(text)
        self.xmppController.xmppStream.send(msg)


      /* storing private data */
        
//        let item = XMLElement(name: "item", stringValue: "Rebecca")

//        let wrapper = XMLElement(name: "list")
//        wrapper.addAttribute(withName: "xmlns", stringValue: "feed:disallow")
////        wrapper.addChild(item)
//
//        let query = XMLElement(name: "query")
//        query.addAttribute(withName: "xmlns", stringValue: "jabber:iq:private")
//        query.addChild(wrapper)
//
//        let iq = XMLElement(name: "iq")
//        iq.addAttribute(withName: "type", stringValue: "set")
//        iq.addAttribute(withName: "id", stringValue: "1")
//        iq.addChild(query)
//        print("sending: \(iq)")
//        self.xmppController.xmppStream.send(iq)
        
        
        // get private data
//        let wrapper = XMLElement(name: "list")
//        wrapper.addAttribute(withName: "xmlns", stringValue: "feed:disallow")
//
//        let query = XMLElement(name: "query")
//        query.addAttribute(withName: "xmlns", stringValue: "jabber:iq:private")
//
//        query.addChild(wrapper)
//
//        let iq = XMLElement(name: "iq")
//        iq.addAttribute(withName: "type", stringValue: "get")
//        iq.addAttribute(withName: "id", stringValue: "1")
//        iq.addChild(query)
//        print("sending: \(iq)")
//        self.xmppController.xmppStream.send(iq)

        // let user2 = XMPPJID(string: "14154121848@s.halloapp.net")
        // self.xmppController.xmppRoster.addUser(user2!, withNickname: nil)
        
//        if let user2 = XMPPJID(string: "14154121848@s.halloapp.net")
//        {
//            self.xmppController.xmppRoster.addUser(user2)
//        }
        
        
    }
    
//   func getRoster() {
//        print("getRoster")
//        let user = XMPPJID(string: "14088922686@s.halloapp.net")
//
//        self.xmppController.xmppStream.send(msg)
//    }
    
//    func addEntryToRoster(id: String) {
//
//    }
    
    
    
 
    func createData(item: FeedDataItem) {
        guard let appDelegate = UIApplication.shared.delegate as? AppDelegate else { return }
        let managedContext = appDelegate.persistentContainer.viewContext
        
        let userEntity = NSEntityDescription.entity(forEntityName: "FeedCore", in: managedContext)!
        
        let obj = NSManagedObject(entity: userEntity, insertInto: managedContext)
        obj.setValue(item.itemId, forKeyPath: "itemId")
        obj.setValue(item.username, forKeyPath: "username")
        obj.setValue(item.userImageUrl, forKeyPath: "userImageUrl")
        obj.setValue(item.imageUrl, forKeyPath: "imageUrl")
        obj.setValue(item.timestamp, forKeyPath: "timestamp")
        obj.setValue(item.text, forKeyPath: "text")
        
        
        do {
            try managedContext.save()
        } catch let error as NSError {
            print("could not save. \(error), \(error.userInfo)")
        }
    }
    

    func updateImageData(itemId: String, image: UIImage) {
        
        guard let appDelegate = UIApplication.shared.delegate as? AppDelegate else { return }
        
        let managedContext = appDelegate.persistentContainer.viewContext
        
        let fetchRequest = NSFetchRequest<NSFetchRequestResult>(entityName: "FeedCore")
        fetchRequest.predicate = NSPredicate(format: "itemId == %@", itemId)
        
        do {
            let result = try managedContext.fetch(fetchRequest)
            
            let obj = result[0] as! NSManagedObject
            
            let data = image.jpegData(compressionQuality: 1.0)
            
            if data != nil {
                obj.setValue(data, forKeyPath: "imageBlob")
            }
            
        
            do {
                try managedContext.save()
            } catch {
                print(error)
            }
            
        } catch  {
            print("failed")
        }
    }
    
    func getAllData() {
        
        guard let appDelegate = UIApplication.shared.delegate as? AppDelegate else { return }
        
        let managedContext = appDelegate.persistentContainer.viewContext
        
        let fetchRequest = NSFetchRequest<NSFetchRequestResult>(entityName: "FeedCore")
        
        fetchRequest.sortDescriptors = [NSSortDescriptor.init(key: "timestamp", ascending: false)]
        
        do {
            let result = try managedContext.fetch(fetchRequest)
            
            var feedArr: [FeedDataItem] = []
            
            for data in result as! [NSManagedObject] {
                let item = FeedDataItem(
                    itemId: data.value(forKey: "itemId") as! String,
                    username: data.value(forKey: "username") as! String,
                    imageUrl: data.value(forKey: "imageUrl") as! String,
                    userImageUrl: data.value(forKey: "userImageUrl") as! String,
                    text: (data.value(forKey: "text") as? String) ?? "",
                    timestamp: data.value(forKey: "timestamp") as! Double
                )
                
                if let imageData = data.value(forKey: "imageBlob") as? Data {
                    if let imageData2 = UIImage(data: imageData) {
                        item.image = imageData2
                    }
                }
                
                feedArr.append(item)

            }
            
            self.pushAllItems(items: feedArr)
            
        } catch  {
            print("failed")
        }
    }
    
    // Retrieves all the comments from the database.
    func getAllComments() {
        guard let appDelegate = UIApplication.shared.delegate as? AppDelegate else { return }
        let managedContext = appDelegate.persistentContainer.viewContext
        let fetchRequest = NSFetchRequest<NSFetchRequestResult>(entityName: "FeedComments")
        fetchRequest.sortDescriptors = [NSSortDescriptor.init(key: "timestamp", ascending: false)]
        do {
            let result = try managedContext.fetch(fetchRequest)
            for data in result as! [NSManagedObject] {
                let item = FeedCommentItem(commentItemId: data.value(forKey: "commentId") as! String,
                                           feedItemId: data.value(forKey: "feedItemId") as! String,
                                           parentCommentId: data.value(forKey: "parentCommentId") as! String,
                                           username: data.value(forKey: "username") as! String,
                                           userImageUrl: data.value(forKey: "userImageUrl") as! String,
                                           text: data.value(forKey: "text") as! String,
                                           timestamp: data.value(forKey: "timestamp") as! Double)
                self.feedCommentItems.insert(item, at: 0)
            }
        } catch  {
            print("failed")
        }
    }
    
    
    func isDataPresent(itemId: String) -> Bool {
        
        guard let appDelegate = UIApplication.shared.delegate as? AppDelegate else {
            return false
        }
        
        let managedContext = appDelegate.persistentContainer.viewContext
        
        let fetchRequest = NSFetchRequest<NSFetchRequestResult>(entityName: "FeedCore")
        
        fetchRequest.predicate = NSPredicate(format: "itemId == %@", itemId)
        
        do {
            let result = try managedContext.fetch(fetchRequest)
            
            if (result.count > 0) {

                return true
            } else {

                return false
            }
            
        } catch  {
            print("failed")
        }
        
        return false
    }
    
    // Inserts the comment item into the FeedComments entity of CoreData.
    func createComment(item: FeedCommentItem) {
        guard let appDelegate = UIApplication.shared.delegate as? AppDelegate else { return }
        let managedContext = appDelegate.persistentContainer.viewContext
        let userEntity = NSEntityDescription.entity(forEntityName: "FeedComments", in: managedContext)!
        let obj = NSManagedObject(entity: userEntity, insertInto: managedContext)
        obj.setValue(item.commentItemId, forKeyPath: "commentId")
        obj.setValue(item.username, forKeyPath: "username")
        obj.setValue(item.userImageUrl, forKeyPath: "userImageUrl")
        obj.setValue(item.feedItemId, forKeyPath: "feedItemId")
        obj.setValue(item.parentCommentId, forKeyPath: "parentCommentId")
        obj.setValue(item.timestamp, forKeyPath: "timestamp")
        obj.setValue(item.text, forKeyPath: "text")
        
        do {
            try managedContext.save()
        } catch let error as NSError {
            print("could not save. \(error), \(error.userInfo)")
        }
    }
    
    // Check if a comment already exists in the FeedComments entity with the same commentId.
    func isCommentPresent(commentId: String) -> Bool {
        guard let appDelegate = UIApplication.shared.delegate as? AppDelegate else {
            return false
        }
        let managedContext = appDelegate.persistentContainer.viewContext
        let fetchRequest = NSFetchRequest<NSFetchRequestResult>(entityName: "FeedComments")
        fetchRequest.predicate = NSPredicate(format: "commentId == %@", commentId)
        do {
            let result = try managedContext.fetch(fetchRequest)
            if (result.count > 0) {
                return true
            } else {
                return false
            }
        } catch  {
            print("failed")
        }
        return false
    }
    
}


class FeedDataItem: Identifiable, ObservableObject, Equatable {
    
    var id = UUID()
    
    var itemId: String
    
    var username: String
    var userImageUrl: String
    
    var text: String
    
    var timestamp: Double = 0
    
    @Published var userImage: UIImage = UIImage()
    
    var imageUrl: String
    
    @Published var image: UIImage = UIImage()
    
    @ObservedObject var imageLoader: ImageLoader = ImageLoader()
    @ObservedObject var userImageLoader: ImageLoader = ImageLoader()
    
    var didChange = PassthroughSubject<Void, Never>()
    private var cancellableSet: Set<AnyCancellable> = []
    
    init(   itemId: String = "",
            username: String = "",
            imageUrl: String = "",
            userImageUrl: String = "",
            text: String = "",
            timestamp: Double = 0) {
        
        self.itemId = itemId
        self.username = username
        self.userImageUrl = userImageUrl
        self.imageUrl = imageUrl
        self.text = text
        self.timestamp = timestamp
    }
    
    static func == (lhs: FeedDataItem, rhs: FeedDataItem) -> Bool {
        return lhs.id == rhs.id
    }
    
    func loadImage() {
        if (self.imageUrl != "") {
            imageLoader = ImageLoader(urlString: self.imageUrl)
            cancellableSet.insert(
                imageLoader.didChange.sink(receiveValue: { [weak self] _ in
                    guard let self = self else { return }
                    self.image = UIImage(data: self.imageLoader.data) ?? UIImage()
                    
                    self.didChange.send()
                    
                })
            )
        }
    }
    
    func loadUserImage() {
        if (self.userImageUrl != "") {
            userImageLoader = ImageLoader(urlString: self.userImageUrl)
            cancellableSet.insert(
                userImageLoader.didChange.sink(receiveValue: { [weak self] _ in
                    guard let self = self else { return }
                    self.userImage = UIImage(data: self.userImageLoader.data) ?? UIImage()
                    
                    self.didChange.send()
                })
            )
        }
    }
    
}

// FeedCommentItem object to hold all the properties of a comment item on a post.
class FeedCommentItem: Identifiable, Equatable {
    var id = UUID()
    var commentItemId: String
    var feedItemId: String
    var parentCommentId: String
    var username: String
    var userImageUrl: String
    var text: String
    var timestamp: Double = 0
    
    init(commentItemId: String = "",
         feedItemId: String = "",
         parentCommentId: String = "",
         username: String = "",
         userImageUrl: String = "",
         text: String = "",
         timestamp: Double = 0) {
        
        self.commentItemId = commentItemId
        self.feedItemId = feedItemId
        self.parentCommentId = parentCommentId
        self.username = username
        self.userImageUrl = userImageUrl
        self.text = text
        self.timestamp = timestamp
    }
    // Using commentItemId for now.
    static func == (lhs: FeedCommentItem, rhs: FeedCommentItem) -> Bool {
        return lhs.commentItemId == rhs.commentItemId
    }
    
}<|MERGE_RESOLUTION|>--- conflicted
+++ resolved
@@ -112,13 +112,10 @@
                     self.pushItem(item: item)
                 }
                 
-<<<<<<< HEAD
                 for item in feedCommentItems {
                     self.insertComment(item: item)
                 }
 
-=======
->>>>>>> b7b48789
            })
 
         )
